use rustbox::RustBox;
use std::borrow::Cow;
use std::io::{fs, File, FileMode, FileAccess, TempDir};

use super::Response;
use input::Input;
use buffer::Direction;
use keyboard::Key;
use keymap::{ KeyMap, KeyMapState };
use view::View;
use frontends::{Frontend, RustboxFrontend, EditorEvent};


#[deriving(Copy, Show)]
#[allow(dead_code)]
pub enum Command {
    SaveBuffer,
    ExitEditor,
    ResizeView,

    MoveCursor(Direction),
    LineEnd,
    LineStart,

    Delete(Direction),
    InsertTab,
    InsertChar(char),

    Undo,
    Redo,
}

enum EventStatus {
    Handled(Response),
    NotHandled,
}


pub struct Editor<'e> {
    keymap: KeyMap,
    view: View<'e>,
<<<<<<< HEAD
    rb: &'e RustBox,
=======

    frontend: Box<Frontend + 'e>,

    /// Undo / redo log
    log: LogEntries,
>>>>>>> e928fae6
}

impl<'e> Editor<'e> {
    pub fn new(source: Input, rb: &'e RustBox) -> Editor<'e> {
        let frontend = box RustboxFrontend::new(rb);
        let height = frontend.get_window_height();
        let width = frontend.get_window_width();
        let view = View::new(source, width, height);
        let keymap = KeyMap::load_defaults();

        Editor {
            view: view,
            keymap: keymap,
<<<<<<< HEAD
=======
            frontend: frontend,
            log: LogEntries::new(),
>>>>>>> e928fae6
        }
    }

    pub fn handle_key_event(&mut self, key: Option<Key>) -> Response {
        match self.handle_system_event(key) {
            EventStatus::Handled(response) => { response }
            EventStatus::NotHandled        => { Response::Continue }
        }
    }

    pub fn save_active_buffer(&mut self) {
        let path = match self.view.buffer.file_path {
            Some(ref p) => Cow::Borrowed(p),
            None => {
                // TODO: prompt user for file name here
                Cow::Owned(Path::new("untitled"))
            },
        };

        let tmpdir = match TempDir::new_in(&Path::new("."), "iota") {
            Ok(d) => d,
            Err(e) => panic!("file error: {}", e)
        };

        let tmppath = tmpdir.path().join(Path::new("tmpfile"));

        let mut file = match File::open_mode(&tmppath, FileMode::Open, FileAccess::Write) {
            Ok(f) => f,
            Err(e) => panic!("file error: {}", e)
        };

        //TODO (lee): Is iteration still necessary in this format?
        for line in self.view.buffer.lines() {
            let result = file.write(line);

            if result.is_err() {
                // TODO(greg): figure out what to do here.
                panic!("Something went wrong while writing the file");
            }
        }

        if let Err(e) = fs::rename(&tmppath, &*path) {
            panic!("file error: {}", e);
        }
    }

    pub fn draw(&mut self) {
        self.view.draw(&mut self.frontend);
        self.view.draw_status(&mut self.frontend);
        self.view.draw_cursor(&mut self.frontend);
    }

    pub fn start(&mut self) {
        loop {
            self.view.clear(&mut self.frontend);
            self.draw();
            self.frontend.present();
            let event = self.frontend.poll_event();
            if let EditorEvent::KeyEvent(key) = event {
                if let Response::Quit = self.handle_key_event(key) {
                    break;
                }
            }

        }
    }

    fn handle_command(&mut self, c: Command) -> Response {
        match c {
            // Editor Commands
<<<<<<< HEAD
            Command::ExitEditor         =>  return Response::Quit,
            Command::SaveBuffer         =>  self.save_active_buffer(),
            Command::ResizeView         =>  self.view.resize(self.rb),
=======
            Command::ExitEditor      => return Response::Quit,
            Command::SaveBuffer      => self.save_active_buffer(),
            Command::ResizeView      => self.view.resize(&mut self.frontend),
>>>>>>> e928fae6

            // Navigation
            Command::MoveCursor(dir)    =>  self.view.move_cursor(dir),
            Command::LineEnd            =>  self.view.move_cursor_to_line_end(),
            Command::LineStart          =>  self.view.move_cursor_to_line_start(),

            // Editing
            Command::Delete(dir)        =>  self.view.delete_char(dir),
            Command::InsertTab          =>  self.view.insert_tab(),
            Command::InsertChar(c)      =>  self.view.insert_char(c),

            //History
            Command::Redo               => self.view.redo(),
            Command::Undo               => self.view.undo(),

        }
        Response::Continue
    }

    fn handle_system_event(&mut self, k: Option<Key>) -> EventStatus {
        let key = match k {
            Some(k) => k,
            None => return EventStatus::NotHandled
        };

        // send key to the keymap
        match self.keymap.check_key(key) {
            KeyMapState::Match(command) => {
                return EventStatus::Handled(self.handle_command(command));
            },
            KeyMapState::Continue => {
                // keep going and wait for more keypresses
                return EventStatus::Handled(Response::Continue)
            },
            KeyMapState::None => {}  // do nothing and handle the key normally
        }

        // if the key is a character that is not part of a keybinding, insert into the buffer
        // otherwise, ignore it.
        if let Key::Char(c) = key {
            let Editor {ref mut view, .. } = *self;
            view.insert_char(c);
            EventStatus::Handled(Response::Continue)
        } else {
            EventStatus::NotHandled
        }
    }
}<|MERGE_RESOLUTION|>--- conflicted
+++ resolved
@@ -39,15 +39,7 @@
 pub struct Editor<'e> {
     keymap: KeyMap,
     view: View<'e>,
-<<<<<<< HEAD
     rb: &'e RustBox,
-=======
-
-    frontend: Box<Frontend + 'e>,
-
-    /// Undo / redo log
-    log: LogEntries,
->>>>>>> e928fae6
 }
 
 impl<'e> Editor<'e> {
@@ -61,11 +53,6 @@
         Editor {
             view: view,
             keymap: keymap,
-<<<<<<< HEAD
-=======
-            frontend: frontend,
-            log: LogEntries::new(),
->>>>>>> e928fae6
         }
     }
 
@@ -136,15 +123,9 @@
     fn handle_command(&mut self, c: Command) -> Response {
         match c {
             // Editor Commands
-<<<<<<< HEAD
             Command::ExitEditor         =>  return Response::Quit,
             Command::SaveBuffer         =>  self.save_active_buffer(),
             Command::ResizeView         =>  self.view.resize(self.rb),
-=======
-            Command::ExitEditor      => return Response::Quit,
-            Command::SaveBuffer      => self.save_active_buffer(),
-            Command::ResizeView      => self.view.resize(&mut self.frontend),
->>>>>>> e928fae6
 
             // Navigation
             Command::MoveCursor(dir)    =>  self.view.move_cursor(dir),
